module M3u8
  # Reader provides parsing of m3u8 playlists
  class Reader
    attr_accessor :playlist, :item, :open, :master
    PLAYLIST_START = '#EXTM3U'
    PLAYLIST_TYPE_START = '#EXT-X-PLAYLIST-TYPE:'
    VERSION_START = '#EXT-X-VERSION:'
    SEQUENCE_START = '#EXT-X-MEDIA-SEQUENCE:'
    CACHE_START = '#EXT-X-ALLOW-CACHE:'
    TARGET_START = '#EXT-X-TARGETDURATION:'
    IFRAME_START = '#EXT-X-I-FRAMES-ONLY'
    STREAM_START = '#EXT-X-STREAM-INF:'
    STREAM_IFRAME_START = '#EXT-X-I-FRAME-STREAM-INF:'
    MEDIA_START = '#EXT-X-MEDIA:'
    SESSION_DATA_START = '#EXT-X-SESSION-DATA:'
    KEY_START = '#EXT-X-KEY:'
    SEGMENT_START = '#EXTINF:'
<<<<<<< HEAD
    SEGMENT_DISCONTINUITY_TAG_START = '#EXT-X-DISCONTINUITY'
=======
    BYTERANGE_START = '#EXT-X-BYTERANGE:'
>>>>>>> 3831436f
    RESOLUTION = 'RESOLUTION'
    BANDWIDTH = 'BANDWIDTH'
    AVERAGE_BANDWIDTH = 'AVERAGE-BANDWIDTH'
    AUTOSELECT = 'AUTOSELECT'
    DEFAULT = 'DEFAULT'
    FORCED = 'FORCED'

    def read(input)
      self.playlist = Playlist.new
      input.each_line do |line|
        parse_line line
      end
      playlist
    end

    private

    def parse_line(line)
      return if line.start_with? PLAYLIST_START
<<<<<<< HEAD

      if line.start_with? STREAM_START
        parse_stream line
      elsif line.start_with? SEGMENT_START
        parse_segment line
      elsif line.start_with? MEDIA_START
        parse_media line
      elsif line.start_with? SEGMENT_DISCONTINUITY_TAG_START
        parse_segment_discontinuity_tag line
      elsif !item.nil? && open
        parse_next_line line
      else
        parse_header line
      end
=======
      return if parse_master_playlist_tags line
      return if parse_segment_tags line
      return if parse_header_tags line
      parse_next_line line if !item.nil? && open
>>>>>>> 3831436f
    end

    def parse_header_tags(line)
      if line.start_with? PLAYLIST_TYPE_START
        parse_playlist_type line
      elsif line.start_with? VERSION_START
        parse_version line
      elsif line.start_with? SEQUENCE_START
        parse_sequence line
      elsif line.start_with? CACHE_START
        parse_cache line
      elsif line.start_with? TARGET_START
        parse_target line
      elsif line.start_with? IFRAME_START
        playlist.iframes_only = true
      else
        return false
      end
    end

    def parse_master_playlist_tags(line)
      if line.start_with? STREAM_START
        parse_stream line
      elsif line.start_with? STREAM_IFRAME_START
        parse_iframe_stream line
      elsif line.start_with? MEDIA_START
        parse_media line
      elsif line.start_with? SESSION_DATA_START
        parse_session_data line
      else
        return false
      end
    end

    def parse_segment_tags(line)
      if line.start_with? KEY_START
        parse_key line
      elsif line.start_with? SEGMENT_START
        parse_segment line
      elsif line.start_with? BYTERANGE_START
        parse_byterange line
      else
        return false
      end
    end

    def parse_playlist_type(line)
      playlist.type = line.gsub(PLAYLIST_TYPE_START, '').delete!("\n")
    end

    def parse_version(line)
      playlist.version = line.gsub(VERSION_START, '').to_i
    end

    def parse_sequence(line)
      playlist.sequence = line.gsub(SEQUENCE_START, '').to_i
    end

    def parse_cache(line)
      line = line.gsub(CACHE_START, '')
      playlist.cache = parse_yes_no(line)
    end

    def parse_target(line)
      playlist.target = line.gsub(TARGET_START, '').to_i
    end

    def parse_stream(line)
      self.master = true
      self.open = true

      self.item = M3u8::PlaylistItem.new
      line = line.gsub STREAM_START, ''
      attributes = parse_attributes line
      parse_stream_attributes attributes
    end

    def parse_iframe_stream(line)
      self.master = true
      self.open = false

      self.item = M3u8::PlaylistItem.new
      item.iframe = true
      line = line.gsub STREAM_IFRAME_START, ''
      attributes = parse_attributes line
      parse_stream_attributes attributes
      playlist.items.push item
    end

    def parse_stream_attributes(attributes)
      attributes.each do |pair|
        name = pair[0]
        value = parse_value pair[1]
        case name
        when RESOLUTION
          parse_resolution value
        when BANDWIDTH
          item.bandwidth = value.to_i
        when AVERAGE_BANDWIDTH
          item.average_bandwidth = value.to_i
        else
          set_value name, value
        end
      end
    end

    def parse_segment_discontinuity_tag(line)
      self.master = false
      self.open = false

      self.item = M3u8::SegmentTagDiscontinuity.new
      playlist.items.push item
    end

    def parse_resolution(resolution)
      item.width = resolution.split('x')[0].to_i
      item.height = resolution.split('x')[1].to_i
    end

    def parse_key(line)
      item = M3u8::KeyItem.parse line
      playlist.items.push item
    end

    def parse_segment(line)
      self.item = M3u8::SegmentItem.new
      values = line.gsub(SEGMENT_START, '').gsub("\n", ',').split(',')
      item.duration = values[0].to_f
      item.comment = values[1] unless values[1].nil?

      self.master = false
      self.open = true
    end

    def parse_byterange(line)
      values = line.gsub(BYTERANGE_START, '').gsub("\n", ',').split '@'
      item.byterange_length = values[0].to_i
      item.byterange_start = values[1].to_i unless values[1].nil?
    end

    def parse_session_data(line)
      item = M3u8::SessionDataItem.parse line
      playlist.items.push item
    end

    def parse_media(line)
      self.open = false
      self.item = M3u8::MediaItem.new
      line = line.gsub MEDIA_START, ''
      attributes = parse_attributes line
      parse_media_attributes attributes
      playlist.items.push item
    end

    def parse_media_attributes(attributes)
      attributes.each do |pair|
        name = pair[0]
        value = parse_value pair[1]
        case name
        when AUTOSELECT
          item.autoselect = parse_yes_no value
        when DEFAULT
          item.default = parse_yes_no value
        when FORCED
          item.forced = parse_yes_no value
        else
          set_value name, value
        end
      end
    end

    def parse_next_line(line)
      value = line.gsub "\n", ''
      if master
        item.uri = value
      else
        item.segment = value
      end
      playlist.items.push item
      self.open = false
    end

    def parse_yes_no(string)
      string == 'YES' ? true : false
    end

    def parse_attributes(line)
      line.scan(/([A-z-]+)\s*=\s*("[^"]*"|[^,]*)/)
    end

    def parse_value(value)
      value.gsub("\n", '').gsub('"', '')
    end

    def set_value(name, value)
      name = name.downcase.gsub('-', '_')
      item.instance_variable_set("@#{name}", value)
    end
  end
end<|MERGE_RESOLUTION|>--- conflicted
+++ resolved
@@ -15,11 +15,8 @@
     SESSION_DATA_START = '#EXT-X-SESSION-DATA:'
     KEY_START = '#EXT-X-KEY:'
     SEGMENT_START = '#EXTINF:'
-<<<<<<< HEAD
     SEGMENT_DISCONTINUITY_TAG_START = '#EXT-X-DISCONTINUITY'
-=======
     BYTERANGE_START = '#EXT-X-BYTERANGE:'
->>>>>>> 3831436f
     RESOLUTION = 'RESOLUTION'
     BANDWIDTH = 'BANDWIDTH'
     AVERAGE_BANDWIDTH = 'AVERAGE-BANDWIDTH'
@@ -39,27 +36,10 @@
 
     def parse_line(line)
       return if line.start_with? PLAYLIST_START
-<<<<<<< HEAD
-
-      if line.start_with? STREAM_START
-        parse_stream line
-      elsif line.start_with? SEGMENT_START
-        parse_segment line
-      elsif line.start_with? MEDIA_START
-        parse_media line
-      elsif line.start_with? SEGMENT_DISCONTINUITY_TAG_START
-        parse_segment_discontinuity_tag line
-      elsif !item.nil? && open
-        parse_next_line line
-      else
-        parse_header line
-      end
-=======
       return if parse_master_playlist_tags line
       return if parse_segment_tags line
       return if parse_header_tags line
       parse_next_line line if !item.nil? && open
->>>>>>> 3831436f
     end
 
     def parse_header_tags(line)
@@ -87,6 +67,8 @@
         parse_iframe_stream line
       elsif line.start_with? MEDIA_START
         parse_media line
+      elsif line.start_with? SEGMENT_DISCONTINUITY_TAG_START
+        parse_segment_discontinuity_tag line
       elsif line.start_with? SESSION_DATA_START
         parse_session_data line
       else
