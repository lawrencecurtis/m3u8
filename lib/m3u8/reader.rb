--- conflicted
+++ resolved
@@ -10,11 +10,6 @@
     STREAM_START = '#EXT-X-STREAM-INF:'
     MEDIA_START = '#EXT-X-MEDIA:'
     SEGMENT_START = '#EXTINF:'
-<<<<<<< HEAD
-    SEGMENT_DISCONTINUITY_TAG_START = '#EXT-X-DISCONTINUITY'
-    PROGRAM_ID = 'PROGRAM-ID'
-=======
->>>>>>> 304b5fe3
     RESOLUTION = 'RESOLUTION'
     BANDWIDTH = 'BANDWIDTH'
     AVERAGE_BANDWIDTH = 'AVERAGE-BANDWIDTH'
@@ -59,17 +54,6 @@
         parse_cache line
       elsif line.start_with? TARGET_START
         parse_target line
-<<<<<<< HEAD
-      elsif line.start_with? STREAM_START
-        parse_stream line
-      elsif line.start_with? SEGMENT_START
-        parse_segment line
-      elsif line.start_with? SEGMENT_DISCONTINUITY_TAG_START
-        parse_segment_discontinuity_tag line
-      elsif !item.nil? && open
-        parse_value(line)
-=======
->>>>>>> 304b5fe3
       end
     end
 
@@ -136,19 +120,6 @@
       item.comment = values[1] unless values[1].nil?
     end
 
-<<<<<<< HEAD
-    def parse_segment_discontinuity_tag(line)
-      self.master = false
-      self.open = false
-
-      self.item = M3u8::SegmentTagDiscontinuity.new
-      playlist.items.push item
-    end
-
-    def parse_resolution(resolution)
-      item.width = resolution.split('x')[0].to_i
-      item.height = resolution.split('x')[1].to_i
-=======
     def parse_media(line)
       self.open = false
       self.item = M3u8::MediaItem.new
@@ -173,7 +144,6 @@
           set_value name, value
         end
       end
->>>>>>> 304b5fe3
     end
 
     def parse_next_line(line)
