--- conflicted
+++ resolved
@@ -1,8 +1,5 @@
-<<<<<<< HEAD
 ### 0.3.1 (12/09/2014) - Added EXT-X-DISCONTINUITY tag support.
 
-### 0.3.0 (11/26/2014) - DEPRECIATED add_playlist and add_segment on Playlist, manipulate the items array directly instead. Extracted writing of playlists to it's own Writer class (only use directly if you want more control over the process). Added read convience method to Playlist so Reader doesn't have to be used directly unless more control is disired. Simplified validation and other aspects during this refactoring.
-=======
 ### 0.4.0 (1/20/2015) - BREAKING: Playlist.audio is now Playlist.audio_codec, audio now represents the newly supported AUDIO attribute, please update your code accordingly. Added support for all EXT-X-MEDIA attributes as well as the following EXT-X-STREAM-INF attributes: AVERAGE-BANDWIDTH, AUDIO, VIDEO, SUBTILES, and CLOSED-CAPTIONS. This means the library now supports alternate audio / camera angles as well as subtitles and closed captions. The EXT-X-PLAYLIST-TYPE attribute is now supported as Playlist.type. SegmentItems now support comments (Thanks @elsurudo). A bug was also fixed in Reader that prevented reuse of the instance.
 
 ### 0.3.2 (1/16/2015) - PROGRAM-ID was removed in protocol version 6, if not provided it will now be omitted. Thanks @elsurudo
@@ -10,7 +7,6 @@
 ### 0.3.1 (1/15/2015) - Added duration method to Playlist to get the total length of segments contained within it. Thanks @DaKaZ
 
 ### 0.3.0 (11/26/2014) - DEPRECIATED add_playlist and add_segment on Playlist, manipulate the items array directly instead. Extracted writing of playlists to it's own Writer class (only use directly if you want more control over the process). Added read convience method to Playlist so Reader doesn't have to be used directly unless more control is desired. Simplified validation and other aspects during this refactoring.
->>>>>>> 304b5fe3
 
 ### 0.2.1 (11/26/2014) - Moved codec generation / validation to PlaylistItem, allowing for the flexibility to either specify :audio, :level, :profile when creating new instances (codecs value will be automatically generated) or just set the codecs attribute directly.
 
